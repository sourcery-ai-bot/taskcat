--- conflicted
+++ resolved
@@ -19,82 +19,6 @@
 
 jobs:
   include:
-<<<<<<< HEAD
-    - stage: "Create Development Builds"
-      name: "Create Release Candidate"
-      if: branch = develop
-      script:
-        - set -e
-        - export RELEASE_ID=$(grep version setup.py  | awk -F= '{print $2}' | cut -f1-2 -d.|tr -d "'|\""| tr -d "," |xargs)
-        - echo "TRAVIS_BRANCH = $TRAVIS_BRANCH  TRAVIS_TAG = $TRAVIS_TAG RELEASE = $RELEASE_ID "
-        - echo "Creating new Release ${RELEASE_ID}"
-        - git config --global user.email "builds@travis-ci.com"
-        - git config --global user.name "Travis CI"
-        - git config --global push.followTags true
-        - git fetch --all
-        - git checkout $TRAVIS_BRANCH
-        - pipreqs . --force
-        - export COMMIT_MSG="$(git log -1 --pretty=%B| xargs)"
-        - bumpversion patch --allow-dirty
-        - export NEW_VERSION="$(cat setup.py |grep version | awk -F"=|," '{print $2}' |sed -e s/\'//g |sed -e 's/ //g')"
-        - git commit -a --amend -m "$COMMIT_MSG → Added to [$NEW_VERSION] [skip ci]"
-        - TAG_BODY="taskcat build version → $NEW_VERSION"
-        - git tag -a "v${NEW_VERSION}" -m "${TAG_BODY}"
-        - git push --follow-tags -f "https://$GHT:@github.com/$TRAVIS_REPO_SLUG"
-      after_success:
-        - python setup.py clean --all
-        - git checkout -b "release/v${RELEASE_ID}"
-        - git merge $TRAVIS_BRANCH
-        - TAG_BODY="taskcat release canidate → $NEW_VERSION"
-        - git push --follow-tags -f "https://$GHT:@github.com/$TRAVIS_REPO_SLUG"
-      deploy:
-        - provider: releases
-          skip_cleanup: true
-          prerelease: true
-          api_key: "$GHT"
-          file: directory/*
-          on:
-            branch: develop
-        - provider: pypi
-          user: $PYPI_USER
-          password: $PYPI_PASSWORD
-          server: https://test.pypi.org/legacy/
-          on:
-            branch: develop
-            tags: false
-    - stage: "Create Production Builds"
-      name: "Create Finalized Release"
-      if: branch = master
-      script:
-        - set -e
-        - export RELEASE_ID=$(grep version setup.py  | awk -F= '{print $2}' | cut -f1-2 -d.|tr -d "'|\""| tr -d "," |xargs)
-        - echo "TRAVIS_BRANCH = $TRAVIS_BRANCH  TRAVIS_TAG = $TRAVIS_TAG RELEASE = $RELEASE_ID "
-        - echo "Tag Release ${RELEASE_ID}"
-        - git config --global user.email "builds@travis-ci.com"
-        - git config --global user.name "Travis CI"
-        - git config --global push.followTags true
-        - git checkout $TRAVIS_BRANCH
-        - export NEW_VERSION="$(cat setup.py |grep version | awk -F"=|," '{print $2}' |sed -e s/\'//g |sed -e 's/ //g')"
-        - TAG_BODY="taskcat release version → $NEW_VERSION"
-        - git tag -a "v${NEW_VERSION}" -m "${TAG_BODY}"
-        - git push --follow-tags -f "https://$GHT:@github.com/$TRAVIS_REPO_SLUG"
-      after_success:
-        - python setup.py clean --all
-      deploy:
-        - provider: releases
-          skip_cleanup: true
-          prerelease: true
-          api_key: "$GHT"
-          file: directory/*
-          on:
-            branch: master
-        - provider: pypi
-          user: $PYPI_USER
-          password: $PYPI_PASSWORD
-          on:
-            branch: master
-            tags: false
-=======
 
   - stage: "Create Development Builds"
     name: "develop"
@@ -180,5 +104,4 @@
       password: $PYPI_PASSWORD
       on:
         branch: master
-        tags: true
->>>>>>> fc565818
+        tags: true