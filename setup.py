from setuptools import setup
import datetime
import unittest
import os

with open('requirements.txt') as f:
    required = f.read().splitlines()

def test_suite():
    test_loader = unittest.TestLoader()
    test_suite = test_loader.discover('tests/unittest', pattern='test_*.py')
    return test_suite

setup(
    name='taskcat',
    packages=['taskcat'],
    description='An OpenSource Cloudformation Deployment Framework',
    author='Tony Vattathil, Santiago Cardenas, Shivansh Singh, Jay McConnell, Andrew Glenn' ,
    author_email='tonynv@amazon.com, sancard@amazon.com, sshvans@amazon.com, jmmccon@amazon.com, andglenn@amazon.com',
    url='https://aws-quickstart.github.io/taskcat/',
    license='Apache License 2.0',
    download_url='https://github.com/aws-quickstart/taskcat/tarball/master',
<<<<<<< HEAD
    version = '0.7.27',
=======
    version = '0.7.30',
>>>>>>> 116e7427
    classifiers=[
        'Development Status :: 4 - Beta',
        'Intended Audience :: Developers',
        'License :: OSI Approved :: Apache Software License',
        'Programming Language :: Python :: 3',
        'Programming Language :: Python :: 3.5',
        'Programming Language :: Python :: 3.6',
        'Programming Language :: Python :: 3.7',
        'Topic :: Software Development :: Libraries',
    ],
    scripts=[
        'bin/taskcat',
        'bin/alchemist'
    ],
    keywords=['aws', 'cloudformation', 'cloud', 'cloudformation testing', 'cloudformation deploy', 'taskcat'],
    install_requires=required,
    test_suite='setup.test_suite',
    include_package_data=True

)
<|MERGE_RESOLUTION|>--- conflicted
+++ resolved
@@ -20,11 +20,7 @@
     url='https://aws-quickstart.github.io/taskcat/',
     license='Apache License 2.0',
     download_url='https://github.com/aws-quickstart/taskcat/tarball/master',
-<<<<<<< HEAD
-    version = '0.7.27',
-=======
     version = '0.7.30',
->>>>>>> 116e7427
     classifiers=[
         'Development Status :: 4 - Beta',
         'Intended Audience :: Developers',
