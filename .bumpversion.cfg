[bumpversion]
<<<<<<< HEAD
current_version = 0.7.27
=======
current_version = 0.7.30
>>>>>>> 116e7427
commit = False
tag = False

[bumpversion:file:setup.py]
<|MERGE_RESOLUTION|>--- conflicted
+++ resolved
@@ -1,9 +1,5 @@
 [bumpversion]
-<<<<<<< HEAD
-current_version = 0.7.27
-=======
 current_version = 0.7.30
->>>>>>> 116e7427
 commit = False
 tag = False
 
