[bumpversion]
<<<<<<< HEAD
current_version = 0.7.20
=======
current_version = 0.7.27
>>>>>>> e8e367f7
commit = False
tag = False

[bumpversion:file:setup.py]
<|MERGE_RESOLUTION|>--- conflicted
+++ resolved
@@ -1,9 +1,5 @@
 [bumpversion]
-<<<<<<< HEAD
-current_version = 0.7.20
-=======
 current_version = 0.7.27
->>>>>>> e8e367f7
 commit = False
 tag = False
 
